--- conflicted
+++ resolved
@@ -70,11 +70,8 @@
     <Compile Include="Imaging\FastBitmapUnitTests.cs" />
     <Compile Include="Imaging\Filters\Photo\MatrixFilterBaseTests.cs" />
     <Compile Include="Imaging\Helpers\ImageMathsUnitTests.cs" />
-<<<<<<< HEAD
     <Compile Include="Imaging\Quantizers\WuQuantizer\ColorMomentUnitTests.cs" />
-=======
     <Compile Include="Imaging\ImageLayerUnitTests.cs" />
->>>>>>> 66db5276
     <Compile Include="Metadata\TestBigEndianBitConverter.cs" />
     <Compile Include="Metadata\TestLittleEndianBitConverter.cs" />
     <Compile Include="Processors\MetaTests.cs" />
